--- conflicted
+++ resolved
@@ -95,16 +95,8 @@
 
         :return: a tuple of (access_token, token_lifespan_in_seconds)
         """
-<<<<<<< HEAD
-        try:
-            response_json = self._get_refresh_access_token_response()
-            return response_json[self.get_access_token_name()], int(response_json[self.get_expires_in_name()])
-        except Exception as e:
-            raise Exception(f"Error while refreshing access token: {e}") from e
-=======
         response_json = self._get_refresh_access_token_response()
         return response_json[self.get_access_token_name()], int(response_json[self.get_expires_in_name()])
->>>>>>> 80584ede
 
     @abstractmethod
     def get_token_refresh_endpoint(self) -> str:
